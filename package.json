{
  "private": true,
  "name": "interop-ui",
  "version": "1.0.0",
  "scripts": {
    "lint": "eslint --ext .js,.ts,.tsx .",
    "test": "cross-env CI=true ts-node ./scripts/test packages",
    "build": "lerna run build --stream",
<<<<<<< HEAD
    "new-component": "cross-env CI=true ts-node ./scripts/new-component",
    "storybook": "start-storybook -p 9009 -c ./storybook --ci"
  },
  "workspaces": [
    "packages/core/*",
    "packages/primitives/*",
    "packages/react/*"
=======
    "storybook": "start-storybook -p 9009 -c ./storybook --ci",
    "docs:dev": "lerna exec --scope @interop/docs -- yarn dev"
  },
  "workspaces": [
    "packages/*",
    "docs"
>>>>>>> a5c4f3ba
  ],
  "prettier": {
    "printWidth": 100,
    "singleQuote": true
  },
  "eslintConfig": {
    "extends": [
      "react-app",
      "plugin:jsx-a11y/recommended"
    ],
    "plugins": [
      "jsx-a11y"
    ],
    "settings": {
      "react": {
        "version": "detect"
      }
    },
    "globals": {
      "__DEV__": "readonly"
    }
  },
  "eslintIgnore": [
    "node_modules",
    "dist"
  ],
  "husky": {
    "hooks": {
      "pre-commit": "pretty-quick --staged"
    }
  },
  "devDependencies": {
    "@babel/core": "^7.10.3",
    "@babel/plugin-proposal-class-properties": "^7.10.1",
    "@babel/plugin-proposal-nullish-coalescing-operator": "^7.10.1",
    "@babel/plugin-proposal-optional-chaining": "^7.10.3",
    "@babel/preset-env": "^7.10.3",
    "@rollup/plugin-babel": "^5.0.4",
    "@rollup/plugin-commonjs": "^13.0.0",
    "@rollup/plugin-json": "^4.1.0",
    "@rollup/plugin-node-resolve": "^8.1.0",
    "@rollup/plugin-replace": "^2.3.3",
    "@storybook/preset-typescript": "^3.0.0",
    "@storybook/react": "^5.3.19",
    "@testing-library/jest-dom": "^5.11.0",
    "@types/babel__core": "^7.1.9",
    "@types/fs-extra": "^9.0.1",
    "@types/jest": "^26.0.3",
    "@types/lodash": "^4.14.157",
    "@types/mri": "^1.1.0",
    "@types/node": "^14.0.14",
    "@types/shelljs": "^0.8.8",
    "@types/react": "^16.9.41",
    "@typescript-eslint/eslint-plugin": "2.x",
    "@typescript-eslint/parser": "2.x",
    "babel-eslint": "10.x",
    "babel-jest": "^26.1.0",
    "babel-loader": "^8.1.0",
    "babel-plugin-annotate-pure-calls": "^0.4.0",
    "babel-plugin-dev-expression": "^0.2.2",
    "babel-plugin-macros": "^2.8.0",
    "chalk": "^4.1.0",
    "commander": "^5.1.0",
    "cross-env": "^7.0.2",
    "eslint": "6.x",
    "eslint-config-react-app": "^5.2.1",
    "eslint-plugin-flowtype": "4.x",
    "eslint-plugin-import": "2.x",
    "eslint-plugin-jsx-a11y": "6.x",
    "eslint-plugin-react": "7.x",
    "eslint-plugin-react-hooks": "2.x",
    "fs-extra": "^9.0.1",
    "husky": "^4.2.5",
    "jest": "^26.1.0",
    "jest-watch-typeahead": "^0.6.0",
    "lerna": "^3.22.1",
    "lodash": "^4.17.15",
    "mri": "^1.1.5",
    "os": "^0.1.1",
    "pascal-case": "^3.1.1",
    "prettier": "^2.0.5",
    "pretty-quick": "^2.0.1",
    "progress-estimator": "^0.2.2",
    "rollup": "^2.18.1",
    "rollup-plugin-sourcemaps": "^0.6.2",
    "rollup-plugin-terser": "^6.1.0",
    "rollup-plugin-typescript2": "^0.27.1",
    "shelljs": "^0.8.4",
    "tiny-glob": "^0.2.6",
    "ts-jest": "^26.1.1",
    "ts-node": "^8.10.2",
    "typescript": "^3.9.5"
  },
  "dependencies": {
    "react": "^16.13.1",
    "react-dom": "^16.13.1"
  }
}<|MERGE_RESOLUTION|>--- conflicted
+++ resolved
@@ -6,22 +6,13 @@
     "lint": "eslint --ext .js,.ts,.tsx .",
     "test": "cross-env CI=true ts-node ./scripts/test packages",
     "build": "lerna run build --stream",
-<<<<<<< HEAD
     "new-component": "cross-env CI=true ts-node ./scripts/new-component",
-    "storybook": "start-storybook -p 9009 -c ./storybook --ci"
-  },
-  "workspaces": [
-    "packages/core/*",
-    "packages/primitives/*",
-    "packages/react/*"
-=======
     "storybook": "start-storybook -p 9009 -c ./storybook --ci",
     "docs:dev": "lerna exec --scope @interop/docs -- yarn dev"
   },
   "workspaces": [
     "packages/*",
     "docs"
->>>>>>> a5c4f3ba
   ],
   "prettier": {
     "printWidth": 100,
