--- conflicted
+++ resolved
@@ -66,17 +66,12 @@
 
     Provider.displayName = rootComponentName + 'Provider';
 
-<<<<<<< HEAD
     function useContext(
       consumerName: string,
       scope: Scope<ContextValueType | undefined>,
       options: { isOptional?: boolean } = {}
     ) {
       const Context = scope?.[scopeName][index] || BaseContext;
-=======
-    function useContext(consumerName: string, scope: Scope<ContextValueType | undefined>) {
-      const Context = scope?.[scopeName]?.[index] || BaseContext;
->>>>>>> 74b182b4
       const context = React.useContext(Context);
       const { isOptional } = options;
       if (isOptional) return {} as ContextValueType;
